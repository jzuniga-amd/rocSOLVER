--- conflicted
+++ resolved
@@ -4,17 +4,12 @@
 
 ## (Unreleased) rocSOLVER
 ### Added
-<<<<<<< HEAD
-- LU factorization without pivoting for block tridiagonal matrices:
-    - BTTRF_NPVT (with batched, strided\_batched, and interleaved\_batched versions)
-=======
 - SVD for general matrices using Jacobi algorithm:
     - GESVDJ (with batched and strided\_batched versions)
 - LU factorization without pivoting for block tridiagonal matrices:
     - GEBLTTRF_NPVT (with batched, strided\_batched, and interleaved\_batched versions)
 - Linear system solver without pivoting for block tridiagonal matrices:
     - GEBLTTRS_NPVT (with batched, strided\_batched, and interleaved\_batched versions)
->>>>>>> 37aa3fe3
 
 ### Optimized
 - Improved the performance of SYEVJ/HEEVJ.
