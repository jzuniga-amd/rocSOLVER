/* ************************************************************************
 * Copyright (c) 2016-2022 Advanced Micro Devices, Inc.
 * ************************************************************************ */

#include <fmt/core.h>
#include <fmt/ostream.h>

#include "rocblascommon/program_options.hpp"
#include "rocsolver_dispatcher.hpp"

using namespace roc;

// clang-format off
const char* help_str = R"HELP_STR(
rocSOLVER benchmark client help.

Usage: ./rocsolver-bench <options>

In addition to some common general options, the following list of options corresponds to all the parameters
that might be needed to test a given rocSOLVER function. The parameters are named as in the API user guide.
The arrays are initialized internally by the program with random values.

Note: When a required parameter/option is not provided, it will take the default value as listed below.
If no default value is defined, the program will try to calculate a suitable value depending on the context
of the problem and the tested function; if this is not possible, the program will abort with an error.
Functions that accept multiple size parameters can generally be provided a single size parameter (typically,
m) and a square-size matrix will be assumed.

Example: ./rocsolver-bench -f getf2_batched -m 30 --lda 75 --batch_count 350
This will test getf2_batched with a set of 350 random 30x30 matrices. strideP will be set to be equal to 30.

Options:
)HELP_STR";
// clang-format on

static std::string rocblas_version()
{
    size_t size;
    rocblas_get_version_string_size(&size);
    std::string str(size - 1, '\0');
    rocblas_get_version_string(str.data(), size);
    return str;
}

static std::string rocsolver_version()
{
    size_t size;
    rocsolver_get_version_string_size(&size);
    std::string str(size - 1, '\0');
    rocsolver_get_version_string(str.data(), size);
    return str;
}

static void print_version_info()
{
    fmt::print("rocSOLVER version {} (with rocBLAS {})\n", rocsolver_version(), rocblas_version());
    std::fflush(stdout);
}

int main(int argc, char* argv[])
try
{
    Arguments argus;

    // disable unit_check in client benchmark, it is only
    // used in gtest unit test
    argus.unit_check = 0;

    // enable timing check,otherwise no performance data collected
    argus.timing = 1;

    std::string function;
    char precision = 's';
    rocblas_int device_id = 0;

    // take arguments and set default values
    // clang-format off
    options_description desc("rocsolver client command line options");
    desc.add_options()("help,h", "Produces this help message.")

        // test options
        ("batch_count",
         value<rocblas_int>(&argus.batch_count)->default_value(1),
            "Number of matrices or problem instances in the batch.\n"
            "                           Only applicable to batch routines.\n"
            "                           ")

        ("device",
         value<rocblas_int>(&device_id)->default_value(0),
            "Set the default device to be used for subsequent program runs.\n"
            "                           ")

        ("function,f",
         value<std::string>(&function)->default_value("potf2"),
            "The LAPACK function to test.\n"
            "                           Options are: getf2, getrf, gesvd_batched, etc.\n"
            "                           ")

        ("iters,i",
         value<rocblas_int>(&argus.iters)->default_value(10),
            "Iterations to run inside the GPU timing loop.\n"
            "                           Reported time will be the average.\n"
            "                           ")

        ("mem_query",
         value<rocblas_int>(&argus.mem_query)->default_value(0),
            "Calculate the required amount of device workspace memory? 0 = No, 1 = Yes.\n"
            "                           This forces the client to print only the amount of device memory required by\n"
            "                           the function, in bytes.\n"
            "                           ")

        ("perf",
         value<rocblas_int>(&argus.perf)->default_value(0),
            "Ignore CPU timing results? 0 = No, 1 = Yes.\n"
            "                           This forces the client to print only the GPU time and the error if requested.\n"
            "                           ")

        ("precision,r",
         value<char>(&precision)->default_value('s'),
            "Precision to be used in the tests.\n"
            "                           Options are: s, d, c, z.\n"
            "                           ")

        ("profile",
         value<rocblas_int>(&argus.profile)->default_value(0),
            "Print profile logging results for the tested function.\n"
            "                           The argument specifies the max depth of the nested output.\n"
            "                           If the argument is unset or <= 0, profile logging is disabled.\n"
            "                           ")

        ("profile_kernels",
         value<rocblas_int>(&argus.profile_kernels)->default_value(0),
            "Include kernels in profile logging results? 0 = No, 1 = Yes.\n"
            "                           Used in conjunction with --profile to include kernels in the profile log.\n"
            "                           ")

        ("singular",
         value<rocblas_int>(&argus.singular)->default_value(0),
            "Test with degenerate matrices? 0 = No, 1 = Yes\n"
            "                           This will produce matrices that are singular, non positive-definite, etc.\n"
            "                           ")

        ("verify,v",
         value<rocblas_int>(&argus.norm_check)->default_value(0),
            "Validate GPU results with CPU? 0 = No, 1 = Yes.\n"
            "                           This will additionally print the relative error of the computations.\n"
            "                           ")

        // size options
        ("k",
         value<rocblas_int>(),
            "Matrix/vector size parameter.\n"
            "                           Represents a sub-dimension of a problem.\n"
            "                           For example, the number of Householder reflections in a transformation.\n"
            "                           ")

        ("m",
         value<rocblas_int>(),
            "Matrix/vector size parameter.\n"
            "                           Typically, the number of rows of a matrix.\n"
            "                           ")

        ("n",
         value<rocblas_int>(),
            "Matrix/vector size parameter.\n"
            "                           Typically, the number of columns of a matrix,\n"
            "                           or the order of a system or transformation.\n"
            "                           ")

        ("nrhs",
         value<rocblas_int>(),
            "Matrix/vector size parameter.\n"
            "                           Typically, the number of columns of a matrix on the right-hand side of a problem.\n"
            "                           ")

        // leading dimension options
        ("lda",
         value<rocblas_int>(),
            "Matrix size parameter.\n"
            "                           Leading dimension of matrices A.\n"
            "                           ")

        ("ldb",
         value<rocblas_int>(),
            "Matrix size parameter.\n"
            "                           Leading dimension of matrices B.\n"
            "                           ")

        ("ldc",
         value<rocblas_int>(),
            "Matrix size parameter.\n"
            "                           Leading dimension of matrices C.\n"
            "                           ")

        ("ldt",
         value<rocblas_int>(),
            "Matrix size parameter.\n"
            "                           Leading dimension of matrices T.\n"
            "                           ")

        ("ldu",
         value<rocblas_int>(),
            "Matrix size parameter.\n"
            "                           Leading dimension of matrices U.\n"
            "                           ")

        ("ldv",
         value<rocblas_int>(),
            "Matrix size parameter.\n"
            "                           Leading dimension of matrices V.\n"
            "                           ")

        ("ldw",
         value<rocblas_int>(),
            "Matrix size parameter.\n"
            "                           Leading dimension of matrices W.\n"
            "                           ")

        ("ldx",
         value<rocblas_int>(),
            "Matrix size parameter.\n"
            "                           Leading dimension of matrices X.\n"
            "                           ")

        ("ldy",
         value<rocblas_int>(),
            "Matrix size parameter.\n"
            "                           Leading dimension of matrices Y.\n"
            "                           ")

        ("ldz",
         value<rocblas_int>(),
            "Matrix size parameter.\n"
            "                           Leading dimension of matrices Z.\n"
            "                           ")

        // stride options
        ("strideA",
         value<rocblas_stride>(),
            "Matrix/vector stride parameter.\n"
            "                           Stride for matrices/vectors A.\n"
            "                           ")

        ("strideB",
         value<rocblas_stride>(),
            "Matrix/vector stride parameter.\n"
            "                           Stride for matrices/vectors B.\n"
            "                           ")

        ("strideD",
         value<rocblas_stride>(),
            "Matrix/vector stride parameter.\n"
            "                           Stride for matrices/vectors D.\n"
            "                           ")

        ("strideE",
         value<rocblas_stride>(),
            "Matrix/vector stride parameter.\n"
            "                           Stride for matrices/vectors E.\n"
            "                           ")

        ("strideF",
         value<rocblas_stride>(),
            "Matrix/vector stride parameter.\n"
            "                           Stride for vectors ifail.\n"
            "                           ")


        ("strideQ",
         value<rocblas_stride>(),
            "Matrix/vector stride parameter.\n"
            "                           Stride for vectors tauq.\n"
            "                           ")

        ("strideP",
         value<rocblas_stride>(),
            "Matrix/vector stride parameter.\n"
            "                           Stride for vectors tau, taup, and ipiv.\n"
            "                           ")

        ("strideS",
         value<rocblas_stride>(),
            "Matrix/vector stride parameter.\n"
            "                           Stride for matrices/vectors S.\n"
            "                           ")

        ("strideU",
         value<rocblas_stride>(),
            "Matrix/vector stride parameter.\n"
            "                           Stride for matrices/vectors U.\n"
            "                           ")

        ("strideV",
         value<rocblas_stride>(),
            "Matrix/vector stride parameter.\n"
            "                           Stride for matrices/vectors V.\n"
            "                           ")

        ("strideW",
         value<rocblas_stride>(),
            "Matrix/vector stride parameter.\n"
            "                           Stride for matrices/vectors W.\n"
            "                           ")

        ("strideX",
         value<rocblas_stride>(),
            "Matrix/vector stride parameter.\n"
            "                           Stride for matrices/vectors X.\n"
            "                           ")

        ("strideZ",
         value<rocblas_stride>(),
            "Matrix/vector stride parameter.\n"
            "                           Stride for matrices/vectors Z.\n"
            "                           ")

        // bdsqr options
        ("nc",
         value<rocblas_int>()->default_value(0),
            "The number of columns of matrix C.\n"
            "                           Only applicable to bdsqr.\n"
            "                           ")

        ("nu",
         value<rocblas_int>(),
            "The number of columns of matrix U.\n"
            "                           Only applicable to bdsqr.\n"
            "                           ")

        ("nv",
         value<rocblas_int>()->default_value(0),
            "The number of columns of matrix V.\n"
            "                           Only applicable to bdsqr.\n"
            "                           ")

        // bdsvdx options
        ("svect",
         value<char>()->default_value('N'),
            "N = none, S or V = the singular vectors are computed.\n"
            "                           Indicates how the left singular vectors are to be calculated and stored.\n"
            "                           Only applicable to bdsvdx.\n"
            "                           ")

        // laswp options
        ("k1",
         value<rocblas_int>(),
            "First index for row interchange.\n"
            "                           Only applicable to laswp.\n"
            "                           ")

        ("k2",
         value<rocblas_int>(),
            "Last index for row interchange.\n"
            "                           Only applicable to laswp.\n"
            "                           ")

        // gesvd options
        ("left_svect",
         value<char>()->default_value('N'),
            "N = none, A = the entire orthogonal matrix is computed,\n"
            "                           S or V = the singular vectors are computed,\n"
            "                           O = the singular vectors overwrite the original matrix.\n"
            "                           Indicates how the left singular vectors are to be calculated and stored.\n"
            "                           ")

        ("right_svect",
         value<char>()->default_value('N'),
            "N = none, A = the entire orthogonal matrix is computed,\n"
            "                           S or V = the singular vectors are computed,\n"
            "                           O = the singular vectors overwrite the original matrix.\n"
            "                           Indicates how the right singular vectors are to be calculated and stored.\n"
            "                           ")

        // stein options
         ("nev",
         value<rocblas_int>(),
            "Number of eigenvectors to compute in a partial decomposition.\n"
            "                           Only applicable to stein.\n"
            "                           ")

        // trtri options
        ("diag",
         value<char>()->default_value('N'),
            "N = non-unit triangular, U = unit triangular.\n"
            "                           Indicates whether the diagonal elements of a triangular matrix are assumed to be one.\n"
            "                           Only applicable to trtri.\n"
            "                           ")

        // stebz options
        ("eorder",
         value<char>()->default_value('E'),
            "E = entire matrix, B = by blocks.\n"
            "                           Indicates whether the computed eigenvalues are ordered by blocks or for the entire matrix.\n"
            "                           Only applicable to stebz.\n"
            "                           ")

<<<<<<< HEAD
        // bttrf options
        ("nb",
         value<rocblas_int>(),
            "Number of rows and columns in each block.\n"
            "                           Only applicable to bttrf.\n"
=======
        // geblttrf options
        ("nb",
         value<rocblas_int>(),
            "Number of rows and columns in each block.\n"
            "                           Only applicable to geblttrf.\n"
>>>>>>> 37aa3fe3
            "                           ")

        ("nblocks",
         value<rocblas_int>(),
            "Number of blocks along the diagonal.\n"
<<<<<<< HEAD
            "                           Only applicable to bttrf.\n"
=======
            "                           Only applicable to geblttrf.\n"
>>>>>>> 37aa3fe3
            "                           ")

        // partial eigenvalue/singular value decomposition options
        ("il",
         value<rocblas_int>(),
            "Lower index in ordered subset of eigenvalues.\n"
            "                           Used in partial eigenvalue decomposition functions.\n"
            "                           ")

        ("iu",
         value<rocblas_int>(),
            "Upper index in ordered subset of eigenvalues.\n"
            "                           Used in partial eigenvalue decomposition functions.\n"
            "                           ")

        ("erange",
         value<char>()->default_value('A'),
            "A = all eigenvalues, V = in (vl, vu], I = from the il-th to the iu-th.\n"
            "                           For partial eigenvalue decompositions, it indicates the type of interval in which\n"
            "                           the eigenvalues will be found.\n"
            "                           ")

        ("srange",
         value<char>()->default_value('A'),
            "A = all singular values, V = in (vl, vu], I = from the il-th to the iu-th.\n"
            "                           For partial singular value decompositions, it indicates the type of interval in which\n"
            "                           the singular values will be found.\n"
            "                           ")

        ("vl",
         value<double>(),
            "Lower bound of half-open interval (vl, vu].\n"
            "                           Used in partial eigenvalue decomposition functions.\n"
            "                           Note: the used random input matrices have all eigenvalues in [-20, 20].\n"
            "                           ")

        ("vu",
         value<double>(),
            "Upper bound of half-open interval (vl, vu].\n"
            "                           Used in partial eigenvalue decomposition functions.\n"
            "                           Note: the used random input matrices have all eigenvalues in [-20, 20].\n"
            "                           ")

        // iterative Jacobi options
        ("max_sweeps",
         value<rocblas_int>()->default_value(100),
            "Maximum number of sweeps/iterations.\n"
            "                           Used in iterative Jacobi functions.\n"
            "                           ")

        ("esort",
         value<char>()->default_value('A'),
            "N = no sorting, A = ascending order.\n"
            "                           Indicates whether the computed eigenvalues are sorted in ascending order.\n"
            "                           Used in iterative Jacobi functions.\n"
            "                           ")

        // other options
        ("abstol",
         value<double>()->default_value(0),
            "Absolute tolerance at which convergence is accepted.\n"
            "                           Used in iterative Jacobi and partial eigenvalue decomposition functions.\n"
            "                           ")

        ("direct",
         value<char>()->default_value('F'),
            "F = forward, B = backward.\n"
            "                           The order in which a series of transformations are applied.\n"
            "                           ")

        ("evect",
         value<char>()->default_value('N'),
            "N = none, V = compute eigenvectors of the matrix,\n"
            "                           I = compute eigenvectors of the tridiagonal matrix.\n"
            "                           Indicates how the eigenvectors are to be calculated and stored.\n"
            "                           ")

        ("fast_alg",
         value<char>()->default_value('O'),
            "O = out-of-place, I = in-place.\n"
            "                           Enables out-of-place computations.\n"
            "                           ")

        ("incx",
         value<rocblas_int>()->default_value(1),
            "Increment between values in vector x.\n"
            "                           ")

        ("itype",
         value<char>()->default_value('1'),
            "1 = Ax, 2 = ABx, 3 = BAx.\n"
            "                           Problem type for generalized eigenproblems.\n"
            "                           ")

        ("side",
         value<char>(),
            "L = left, R = right.\n"
            "                           The side from which a matrix should be multiplied.\n"
            "                           ")

        ("storev",
         value<char>(),
            "C = column-wise, R = row-wise.\n"
            "                           Indicates whether data is stored column-wise or row-wise.\n"
            "                           ")

        ("trans",
         value<char>()->default_value('N'),
            "N = no transpose, T = transpose, C = conjugate transpose.\n"
            "                           Indicates if a matrix should be transposed.\n"
            "                           ")

        ("uplo",
         value<char>()->default_value('U'),
            "U = upper, L = lower.\n"
            "                           Indicates where the data for a triangular or symmetric/hermitian matrix is stored.\n"
            "                           ");

    // clang-format on

    variables_map vm;
    store(parse_command_line(argc, argv, desc), vm);
    notify(vm);

    // print help message
    if(vm.count("help"))
    {
        fmt::print("{}{}\n", help_str, desc);
        return 0;
    }

    argus.populate(vm);

    if(!argus.perf)
    {
        print_version_info();

        rocblas_int device_count = query_device_property();
        if(device_count <= 0)
            throw std::runtime_error("No devices found");
        if(device_count <= device_id)
            throw std::invalid_argument("Invalid Device ID");
    }
    set_device(device_id);

    // catch invalid arguments
    argus.validate_precision("precision");
    argus.validate_operation("trans");
    argus.validate_side("side");
    argus.validate_fill("uplo");
    argus.validate_diag("diag");
    argus.validate_direct("direct");
    argus.validate_storev("storev");
    argus.validate_svect("svect");
    argus.validate_svect("left_svect");
    argus.validate_svect("right_svect");
    argus.validate_erange("srange");
    argus.validate_workmode("fast_alg");
    argus.validate_evect("evect");
    argus.validate_erange("erange");
    argus.validate_eorder("eorder");
    argus.validate_esort("esort");
    argus.validate_itype("itype");

    // prepare logging infrastructure and ignore environment variables
    rocsolver_log_begin();
    rocsolver_log_set_layer_mode(rocblas_layer_mode_none);

    // select and dispatch function test/benchmark
    rocsolver_dispatcher::invoke(function, precision, argus);

    // terminate logging
    rocsolver_log_end();

    return 0;
}
catch(const std::exception& exp)
{
    fmt::print(stderr, "{}\n", exp.what());
    return -1;
}<|MERGE_RESOLUTION|>--- conflicted
+++ resolved
@@ -394,29 +394,17 @@
             "                           Only applicable to stebz.\n"
             "                           ")
 
-<<<<<<< HEAD
-        // bttrf options
-        ("nb",
-         value<rocblas_int>(),
-            "Number of rows and columns in each block.\n"
-            "                           Only applicable to bttrf.\n"
-=======
         // geblttrf options
         ("nb",
          value<rocblas_int>(),
             "Number of rows and columns in each block.\n"
             "                           Only applicable to geblttrf.\n"
->>>>>>> 37aa3fe3
             "                           ")
 
         ("nblocks",
          value<rocblas_int>(),
             "Number of blocks along the diagonal.\n"
-<<<<<<< HEAD
-            "                           Only applicable to bttrf.\n"
-=======
             "                           Only applicable to geblttrf.\n"
->>>>>>> 37aa3fe3
             "                           ")
 
         // partial eigenvalue/singular value decomposition options
