--- conflicted
+++ resolved
@@ -213,11 +213,7 @@
 
     // check split blocks limits
     for(int k = 0; k < ns; ++k)
-<<<<<<< HEAD
-        *max_err += hIsplit[0][k] - hIsplitRes[0][k];
-=======
-        *max_err += std::abs(hIS[0][k] - hISRes[0][k]);
->>>>>>> 30604206
+        *max_err += std::abs(hIsplit[0][k] - hIsplitRes[0][k]);
 
     // if finding eigenvalues succeded, check values
     if(hinfo[0][0] == 0)
@@ -228,11 +224,7 @@
 
         // check block indices
         for(int k = 0; k < nn; ++k)
-<<<<<<< HEAD
-            *max_err += hIblock[0][k] - hIblockRes[0][k];
-=======
-            *max_err += std::abs(hIB[0][k] - hIBRes[0][k]);
->>>>>>> 30604206
+            *max_err += std::abs(hIblock[0][k] - hIblockRes[0][k]);
 
         // error is ||hW - hWRes|| / ||hW||
         // using frobenius norm
