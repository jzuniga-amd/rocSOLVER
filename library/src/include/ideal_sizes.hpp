/* **************************************************************************
 * Copyright (C) 2019-2024 Advanced Micro Devices, Inc. All rights reserved.
 *
 * Redistribution and use in source and binary forms, with or without
 * modification, are permitted provided that the following conditions
 * are met:
 *
 * 1. Redistributions of source code must retain the above copyright
 *    notice, this list of conditions and the following disclaimer.
 *
 * 2. Redistributions in binary form must reproduce the above copyright
 *    notice, this list of conditions and the following disclaimer in the
 *    documentation and/or other materials provided with the distribution.
 *
 * THIS SOFTWARE IS PROVIDED BY THE AUTHOR AND CONTRIBUTORS ``AS IS'' AND
 * ANY EXPRESS OR IMPLIED WARRANTIES, INCLUDING, BUT NOT LIMITED TO, THE
 * IMPLIED WARRANTIES OF MERCHANTABILITY AND FITNESS FOR A PARTICULAR PURPOSE
 * ARE DISCLAIMED.  IN NO EVENT SHALL THE AUTHOR OR CONTRIBUTORS BE LIABLE
 * FOR ANY DIRECT, INDIRECT, INCIDENTAL, SPECIAL, EXEMPLARY, OR CONSEQUENTIAL
 * DAMAGES (INCLUDING, BUT NOT LIMITED TO, PROCUREMENT OF SUBSTITUTE GOODS
 * OR SERVICES; LOSS OF USE, DATA, OR PROFITS; OR BUSINESS INTERRUPTION)
 * HOWEVER CAUSED AND ON ANY THEORY OF LIABILITY, WHETHER IN CONTRACT, STRICT
 * LIABILITY, OR TORT (INCLUDING NEGLIGENCE OR OTHERWISE) ARISING IN ANY WAY
 * OUT OF THE USE OF THIS SOFTWARE, EVEN IF ADVISED OF THE POSSIBILITY OF
 * SUCH DAMAGE.
 * *************************************************************************/

#pragma once

/*! \file
    \brief ideal_sizes.hpp gathers all constants that can be tuned for performance.
 *********************************************************************************/

/***************** geqr2/geqrf and geql2/geqlf ********************************
*******************************************************************************/
/*! \brief Determines the size of the block column factorized at each step
    in the blocked QR or QL algorithm (GEQRF or GEQLF). It also applies to the
    corresponding batched and strided-batched routines. */
#ifndef GEQxF_BLOCKSIZE
#define GEQxF_BLOCKSIZE 64
#endif

/*! \brief Determines the size at which rocSOLVER switches from
    the unblocked to the blocked algorithm when executing GEQRF or GEQLF. It also applies to the
    corresponding batched and strided-batched routines.

    \details GEQRF or GEQLF will factorize blocks of GEQxF_BLOCKSIZE columns at a time until
    the rest of the matrix has no more than GEQxF_GEQx2_SWITCHSIZE rows or columns; at this point the last block,
    if any, will be factorized with the unblocked algorithm (GEQR2 or GEQL2).*/
#ifndef GEQxF_GEQx2_SWITCHSIZE
#define GEQxF_GEQx2_SWITCHSIZE 128
#endif

/***************** gerq2/gerqf and gelq2/gelqf ********************************
*******************************************************************************/
/*! \brief Determines the size of the block row factorized at each step
    in the blocked RQ or LQ algorithm (GERQF or GELQF). It also applies to the
    corresponding batched and strided-batched routines. */
#ifndef GExQF_BLOCKSIZE
#define GExQF_BLOCKSIZE 64
#endif

/*! \brief Determines the size at which rocSOLVER switches from
    the unblocked to the blocked algorithm when executing GERQF or GELQF. It also applies to the
    corresponding batched and strided-batched routines.

    \details GERQF or GELQF will factorize blocks of GExQF_BLOCKSIZE rows at a time until
    the rest of the matrix has no more than GExQF_GExQ2_SWITCHSIZE rows or columns; at this point the last block,
    if any, will be factorized with the unblocked algorithm (GERQ2 or GELQ2).*/
#ifndef GExQF_GExQ2_SWITCHSIZE
#define GExQF_GExQ2_SWITCHSIZE 128
#endif

/******** org2r/orgqr, org2l/orgql, ung2r/ungqr and ung2l/ungql ***************
*******************************************************************************/
/*! \brief Determines the size of the block reflector that is applied at each step when
    generating a matrix Q with orthonormal columns with the blocked algorithm (ORGQR/UNGQR or ORGQL/UNGQL). */
#ifndef xxGQx_BLOCKSIZE
#define xxGQx_BLOCKSIZE 64
#endif

/*! \brief Determines the size at which rocSOLVER switches from
    the unblocked to the blocked algorithm when executing ORGQR/UNGQR or ORGQL/UNGQL.

    \details ORGQR/UNGQR or ORGQL/UNGQL will accumulate xxGQx_BLOCKSIZE reflectors at a time until
    there are no more than xxGQx_xxGQx2_SWITCHSIZE reflectors left; the remaining reflectors, if any,
    are applied one by one using the unblocked algorithm (ORG2R/UNG2R or ORG2L/UNG2L).*/
#ifndef xxGQx_xxGQx2_SWITCHSIZE
#define xxGQx_xxGQx2_SWITCHSIZE 128
#endif

/******** orgr2/orgrq, orgl2/orglq, ungr2/ungrq and ungl2/unglq **************
*******************************************************************************/
/*! \brief Determines the size of the block reflector that is applied at each step when
    generating a matrix Q with orthonormal rows with the blocked algorithm (ORGRQ/UNGRQ or ORGLQ/UNGLQ). */
#ifndef xxGxQ_BLOCKSIZE
#define xxGxQ_BLOCKSIZE 64
#endif

/*! \brief Determines the size at which rocSOLVER switches from
    the unblocked to the blocked algorithm when executing ORGRQ/UNGRQ or ORGLQ/UNGLQ.

    \details ORGRQ/UNGRQ or ORGLQ/UNGLQ will accumulate xxGxQ_BLOCKSIZE reflectors at a time until
    there are no more than xxGxQ_xxGxQ2_SWITCHSIZE reflectors left; the remaining reflectors, if any,
    are applied one by one using the unblocked algorithm (ORGR2/UNGR2 or ORGL2/UNGL2).*/
#ifndef xxGxQ_xxGxQ2_SWITCHSIZE
#define xxGxQ_xxGxQ2_SWITCHSIZE 128
#endif

/********* orm2r/ormqr, orm2l/ormql, unm2r/unmqr and unm2l/unmql **************
*******************************************************************************/
/*! \brief Determines the size of the block reflector that multiplies the matrix C at each
    step with the blocked algorithm (ORMQR/UNMQR or ORMQL/UNMQL).

    \details xxMQx_BLOCKSIZE also acts as a switch size; if the total number of reflectors is not greater than xxMQx_BLOCKSIZE (k <= xxMQx_BLOCKSIZE),
    ORMQR/UNMQR or ORMQL/UNMQL will directly call the unblocked routines (ORM2R/UNM2R or ORM2L/UNM2L). However, when k is not a multiple of xxMQx_BLOCKSIZE,
    the last block that updates C in the blocked process is allowed to be smaller than xxMQx_BLOCKSIZE.*/
#ifndef xxMQx_BLOCKSIZE
#define xxMQx_BLOCKSIZE 64
#endif

/********* ormr2/ormrq, orml2/ormlq, unmr2/unmrq and unml2/unmlq ***************
*******************************************************************************/
/*! \brief Determines the size of the block reflector that multiplies the matrix C at each
    step with the blocked algorithm (ORMRQ/UNMRQ or ORMLQ/UNMLQ).

    \details xxMxQ_BLOCKSIZE also acts as a switch size; if the total number of reflectors is not greater than xxMxQ_BLOCKSIZE (k <= xxMxQ_BLOCKSIZE),
    ORMRQ/UNMRQ or ORMLQ/UNMLQ will directly call the unblocked routines (ORMR2/UNMR2 or ORML2/UNML2). However, when k is not a multiple of xxMxQ_BLOCKSIZE,
    the last block that updates C in the blocked process is allowed to be smaller than xxMxQ_BLOCKSIZE.*/
#ifndef xxMxQ_BLOCKSIZE
#define xxMxQ_BLOCKSIZE 64
#endif

/**************************** gebd2/gebrd *************************************
*******************************************************************************/
/*! \brief Determines the size of the leading block that is reduced to bidiagonal form at each step
    when using the blocked algorithm (GEBRD). It also applies to the
    corresponding batched and strided-batched routines.*/
#ifndef GEBRD_BLOCKSIZE
#define GEBRD_BLOCKSIZE 32
#endif

/*! \brief Determines the size at which rocSOLVER switches from
    the unblocked to the blocked algorithm when executing GEBRD. It also applies to the
    corresponding batched and strided-batched routines.

    \details GEBRD will use LABRD to reduce blocks of GEBRD_BLOCKSIZE rows and columns at a time until
    the trailing submatrix has no more than GEBRD_GEBD2_SWITCHSIZE rows or columns; at this point the last block,
    if any, will be reduced with the unblocked algorithm (GEBD2).*/
#ifndef GEBRD_GEBD2_SWITCHSIZE
#define GEBRD_GEBD2_SWITCHSIZE 64
#endif

/******************************* bdsqr ****************************************
*******************************************************************************/
/*! \brief Determines the maximum number of split diagonal blocks that BDSQR can process in parallel.
    Must be at least 1.

    \details BDSQR will use BDSQR_SPLIT_GROUPS thread groups in order to process diagonal blocks
    in parallel. */
#ifndef BDSQR_SPLIT_GROUPS
#define BDSQR_SPLIT_GROUPS 5
#endif

/******************************* gesvd ****************************************
*******************************************************************************/
/*! \brief Determines the factor by which one dimension of a matrix should exceed
    the other dimension for the thin SVD to be computed when executing GESVD. It also applies to the
    corresponding batched and strided-batched routines.

    \details When a m-by-n matrix A is passed to GESVD, if m >= THIN_SVD_SWITCH*n or
    n >= THIN_SVD_SWITCH*m, then the thin SVD is computed.*/
#ifndef THIN_SVD_SWITCH
#define THIN_SVD_SWITCH 1.6
#endif

/******************* sytd2/sytrd and hetd2/hetrd *******************************
*******************************************************************************/
/*! \brief Determines the size of the leading block that is reduced to tridiagonal form at each step
    when using the blocked algorithm (SYTRD/HETRD). It also applies to the
    corresponding batched and strided-batched routines.*/
#ifndef xxTRD_BLOCKSIZE
#define xxTRD_BLOCKSIZE 32
#endif

/*! \brief Determines the size at which rocSOLVER switches from
    the unblocked to the blocked algorithm when executing SYTRD/HETRD. It also applies to the
    corresponding batched and strided-batched routines.

    \details SYTRD/HETRD will use LATRD to reduce blocks of xxTRD_BLOCKSIZE rows and columns at a time until
    the rest of the matrix has no more than xxTRD_xxTD2_SWITCHSIZE rows or columns; at this point the last block,
    if any, will be reduced with the unblocked algorithm (SYTD2/HETD2).*/
#ifndef xxTRD_xxTD2_SWITCHSIZE
#define xxTRD_xxTD2_SWITCHSIZE 64
#endif

/***************** sygs2/sygst and hegs2/hegst ********************************
*******************************************************************************/
/*! \brief Determines the size of the leading block that is reduced to standard form at each step
    when using the blocked algorithm (SYGST/HEGST). It also applies to the
    corresponding batched and strided-batched routines.

    \details xxGST_BLOCKSIZE also acts as a switch size; if the original size of the problem is not larger than xxGST_BLOCKSIZE (n <= xxGST_BLOCKSIZE),
    SYGST/HEGST will directly call the unblocked routines (SYGS2/HEGS2). However, when n is not a
    multiple of xxGST_BLOCKSIZE, the last block reduced in the blocked process is allowed to be smaller than xxGST_BLOCKSIZE.*/
#ifndef xxGST_BLOCKSIZE
#define xxGST_BLOCKSIZE 64
#endif

/****************************** stedc ******************************************
*******************************************************************************/
/*! \brief Determines the minimum size required for the eigenvectors of an independent block of
    a tridiagonal matrix to be computed using the divide-and-conquer algorithm (STEDC).

    \details If the size of the block is smaller than STEDC_MIN_DC_SIZE (bs < STEDC_MIN_DC_SIZE),
    the eigenvectors are computed with the normal QR algorithm. */
#ifndef STEDC_MIN_DC_SIZE
#define STEDC_MIN_DC_SIZE 16
#endif

/*! \brief Determines the number of split blocks (independent blocks) of a tridiagonal matrix that
    are analyzed in parallel with the divide & conquer method. */
#ifndef STEDC_NUM_SPLIT_BLKS
#define STEDC_NUM_SPLIT_BLKS 8
#endif

/************************** potf2/potrf ***************************************
*******************************************************************************/
/*! \brief Determines the size of the leading block that is factorized at each step
    when using the blocked algorithm (POTRF). It also applies to the
    corresponding batched and strided-batched routines.*/
<<<<<<< HEAD
#define POTRF_BLOCKSIZE(T) ((sizeof(T) == 4) ? 180 : (sizeof(T) == 8) ? 127 : 90)
=======
#ifndef POTRF_BLOCKSIZE
#define POTRF_BLOCKSIZE 64
#endif
>>>>>>> 896842a8

/*! \brief Determines the size at which rocSOLVER switches from
    the unblocked to the blocked algorithm when executing POTRF. It also applies to the
    corresponding batched and strided-batched routines.

    \details POTRF will factorize blocks of POTRF_BLOCKSIZE columns at a time until
    the rest of the matrix has no more than POTRF_POTF2_SWITCHSIZE columns; at this point the last block,
    if any, will be factorized with the unblocked algorithm (POTF2).*/
<<<<<<< HEAD
#define POTRF_POTF2_SWITCHSIZE(T) POTRF_BLOCKSIZE(T)
=======
#ifndef POTRF_POTF2_SWITCHSIZE
#define POTRF_POTF2_SWITCHSIZE 128
#endif
>>>>>>> 896842a8

/************************** syevj/heevj ***************************************
*******************************************************************************/
/*! \brief Determines the size at which rocSOLVER switches from
    the small-size kernel to the blocked algorithm when executing SYEVJ. It also applies to the
    corresponding batched and strided-batched routines. Must be <= 64.

    \details If the size of the matrix is not greater than SYEVJ_BLOCKED_SWITCH, the eigenvalues
    and eigenvectors will be computed with a single kernel call. */
#ifndef SYEVJ_BLOCKED_SWITCH
#define SYEVJ_BLOCKED_SWITCH 58
#endif

/*************************** sytf2/sytrf **************************************
*******************************************************************************/
/*! \brief Determines the maximum size of the partial factorization executed at each step
    when using the blocked algorithm (SYTRF). It also applies to the
    corresponding batched and strided-batched routines.*/
#ifndef SYTRF_BLOCKSIZE
#define SYTRF_BLOCKSIZE 64
#endif

/*! \brief Determines the size at which rocSOLVER switches from
    the unblocked to the blocked algorithm when executing SYTRF. It also applies to the
    corresponding batched and strided-batched routines.

    \details SYTRF will use LASYF to factorize a submatrix of at most SYTRF_BLOCKSIZE columns at a time until
    the rest of the matrix has no more than SYTRF_SYTF2_SWITCHSIZE columns; at this point the last block,
    if any, will be factorized with the unblocked algorithm (SYTF2).*/
#ifndef SYTRF_SYTF2_SWITCHSIZE
#define SYTRF_SYTF2_SWITCHSIZE 128
#endif

/****************************** syevdj ******************************************
*******************************************************************************/
/*! \brief Determines the minimum size required for the Jacobi divide and conquer to be used.

    \details If the size of the block is smaller than SYEVDJ_MIN_DC_SIZE,
    the eigenvectors are computed with the normal Jacobi algorithm. */
#ifndef SYEVDJ_MIN_DC_SIZE
#define SYEVDJ_MIN_DC_SIZE 16
#endif

/**************************** getf2/getfr *************************************
*******************************************************************************/
#ifndef GETF2_SPKER_MAX_M
#define GETF2_SPKER_MAX_M 1024 //always <= 1024
#endif
#ifndef GETF2_SPKER_MAX_N
#define GETF2_SPKER_MAX_N 256 //always <= 256
#endif
#ifndef GETF2_SSKER_MAX_M
#define GETF2_SSKER_MAX_M 512 //always <= 512 and <= GETF2_SPKER_MAX_M
#endif
#ifndef GETF2_SSKER_MAX_N
#define GETF2_SSKER_MAX_N 64 //always <= wavefront and <= GETF2_SPKER_MAX_N
#endif
#ifndef GETF2_OPTIM_NGRP
#define GETF2_OPTIM_NGRP \
    16, 15, 8, 8, 8, 8, 8, 8, 6, 6, 4, 4, 4, 4, 4, 4, 3, 3, 3, 3, 3, 2, 2, 2, 2, 2, 2, 2, 2, 2, 2, 2
#endif
#ifndef GETRF_NUM_INTERVALS_REAL
#define GETRF_NUM_INTERVALS_REAL 4
#endif
#ifndef GETRF_INTERVALS_REAL
#define GETRF_INTERVALS_REAL 64, 512, 1856, 2944
#endif
#ifndef GETRF_BLKSIZES_REAL
#define GETRF_BLKSIZES_REAL 0, 1, 32, 256, 512
#endif
#ifndef GETRF_BATCH_NUM_INTERVALS_REAL
#define GETRF_BATCH_NUM_INTERVALS_REAL 9
#endif
#ifndef GETRF_BATCH_INTERVALS_REAL
#define GETRF_BATCH_INTERVALS_REAL 40, 42, 46, 49, 52, 58, 112, 800, 1024
#endif
#ifndef GETRF_BATCH_BLKSIZES_REAL
#define GETRF_BATCH_BLKSIZES_REAL 0, 32, 0, 16, 0, 32, 1, 32, 64, 160
#endif
#ifndef GETRF_NPVT_NUM_INTERVALS_REAL
#define GETRF_NPVT_NUM_INTERVALS_REAL 2
#endif
#ifndef GETRF_NPVT_INTERVALS_REAL
#define GETRF_NPVT_INTERVALS_REAL 64, 512
#endif
#ifndef GETRF_NPVT_BLKSIZES_REAL
#define GETRF_NPVT_BLKSIZES_REAL 0, -1, 512
#endif
#ifndef GETRF_NPVT_BATCH_NUM_INTERVALS_REAL
#define GETRF_NPVT_BATCH_NUM_INTERVALS_REAL 6
#endif
#ifndef GETRF_NPVT_BATCH_INTERVALS_REAL
#define GETRF_NPVT_BATCH_INTERVALS_REAL 40, 168, 448, 512, 896, 1408
#endif
#ifndef GETRF_NPVT_BATCH_BLKSIZES_REAL
#define GETRF_NPVT_BATCH_BLKSIZES_REAL 0, -24, -32, -64, 32, 96, 512
#endif

#ifndef GETRF_NUM_INTERVALS_COMPLEX
#define GETRF_NUM_INTERVALS_COMPLEX 4
#endif
#ifndef GETRF_INTERVALS_COMPLEX
#define GETRF_INTERVALS_COMPLEX 64, 512, 1024, 2944
#endif
#ifndef GETRF_BLKSIZES_COMPLEX
#define GETRF_BLKSIZES_COMPLEX 0, 1, 32, 96, 512
#endif
#ifndef GETRF_BATCH_NUM_INTERVALS_COMPLEX
#define GETRF_BATCH_NUM_INTERVALS_COMPLEX 10
#endif
#ifndef GETRF_BATCH_INTERVALS_COMPLEX
#define GETRF_BATCH_INTERVALS_COMPLEX 23, 28, 30, 32, 40, 48, 56, 64, 768, 1024
#endif
#ifndef GETRF_BATCH_BLKSIZES_COMPLEX
#define GETRF_BATCH_BLKSIZES_COMPLEX 0, 16, 0, 1, 24, 16, 24, 16, 48, 64, 160
#endif
#ifndef GETRF_NPVT_NUM_INTERVALS_COMPLEX
#define GETRF_NPVT_NUM_INTERVALS_COMPLEX 2
#endif
#ifndef GETRF_NPVT_INTERVALS_COMPLEX
#define GETRF_NPVT_INTERVALS_COMPLEX 64, 512
#endif
#ifndef GETRF_NPVT_BLKSIZES_COMPLEX
#define GETRF_NPVT_BLKSIZES_COMPLEX 0, -1, 512
#endif
#ifndef GETRF_NPVT_BATCH_NUM_INTERVALS_COMPLEX
#define GETRF_NPVT_BATCH_NUM_INTERVALS_COMPLEX 5
#endif
#ifndef GETRF_NPVT_BATCH_INTERVALS_COMPLEX
#define GETRF_NPVT_BATCH_INTERVALS_COMPLEX 20, 32, 42, 512, 1408
#endif
#ifndef GETRF_NPVT_BATCH_BLKSIZES_COMPLEX
#define GETRF_NPVT_BATCH_BLKSIZES_COMPLEX 0, -16, -32, -48, 64, 128
#endif

/****************************** getri *****************************************
*******************************************************************************/
#ifndef GETRI_MAX_COLS
#define GETRI_MAX_COLS 64 //always <= wavefront size
#endif
#ifndef GETRI_TINY_SIZE
#define GETRI_TINY_SIZE 43
#endif
#ifndef GETRI_NUM_INTERVALS
#define GETRI_NUM_INTERVALS 1
#endif
#ifndef GETRI_INTERVALS
#define GETRI_INTERVALS 1185
#endif
#ifndef GETRI_BLKSIZES
#define GETRI_BLKSIZES 0, 256
#endif
#ifndef GETRI_BATCH_TINY_SIZE
#define GETRI_BATCH_TINY_SIZE 35
#endif
#ifndef GETRI_BATCH_NUM_INTERVALS
#define GETRI_BATCH_NUM_INTERVALS 2
#endif
#ifndef GETRI_BATCH_INTERVALS
#define GETRI_BATCH_INTERVALS 505, 2049
#endif
#ifndef GETRI_BATCH_BLKSIZES
#define GETRI_BATCH_BLKSIZES 32, 0, 256
#endif

/***************************** trtri ******************************************
*******************************************************************************/
#ifndef TRTRI_MAX_COLS
#define TRTRI_MAX_COLS 64 //always <= wavefront size
#endif
#ifndef TRTRI_NUM_INTERVALS
#define TRTRI_NUM_INTERVALS 1
#endif
#ifndef TRTRI_INTERVALS
#define TRTRI_INTERVALS 0
#endif
#ifndef TRTRI_BLKSIZES
#define TRTRI_BLKSIZES 0, 0
#endif
#ifndef TRTRI_BATCH_NUM_INTERVALS
#define TRTRI_BATCH_NUM_INTERVALS 3
#endif
#ifndef TRTRI_BATCH_INTERVALS
#define TRTRI_BATCH_INTERVALS 32, 245, 1009
#endif
#ifndef TRTRI_BATCH_BLKSIZES
#define TRTRI_BATCH_BLKSIZES 0, 16, 32, 0
#endif<|MERGE_RESOLUTION|>--- conflicted
+++ resolved
@@ -229,13 +229,9 @@
 /*! \brief Determines the size of the leading block that is factorized at each step
     when using the blocked algorithm (POTRF). It also applies to the
     corresponding batched and strided-batched routines.*/
-<<<<<<< HEAD
+#ifndef POTRF_BLOCKSIZE
 #define POTRF_BLOCKSIZE(T) ((sizeof(T) == 4) ? 180 : (sizeof(T) == 8) ? 127 : 90)
-=======
-#ifndef POTRF_BLOCKSIZE
-#define POTRF_BLOCKSIZE 64
-#endif
->>>>>>> 896842a8
+#endif
 
 /*! \brief Determines the size at which rocSOLVER switches from
     the unblocked to the blocked algorithm when executing POTRF. It also applies to the
@@ -244,13 +240,9 @@
     \details POTRF will factorize blocks of POTRF_BLOCKSIZE columns at a time until
     the rest of the matrix has no more than POTRF_POTF2_SWITCHSIZE columns; at this point the last block,
     if any, will be factorized with the unblocked algorithm (POTF2).*/
-<<<<<<< HEAD
+#ifndef POTRF_POTF2_SWITCHSIZE
 #define POTRF_POTF2_SWITCHSIZE(T) POTRF_BLOCKSIZE(T)
-=======
-#ifndef POTRF_POTF2_SWITCHSIZE
-#define POTRF_POTF2_SWITCHSIZE 128
-#endif
->>>>>>> 896842a8
+#endif
 
 /************************** syevj/heevj ***************************************
 *******************************************************************************/
