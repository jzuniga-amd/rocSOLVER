--- conflicted
+++ resolved
@@ -43,11 +43,7 @@
 
         // shared mem for temporary values
         extern __shared__ double lmem[];
-<<<<<<< HEAD
-        T* temp = reinterpret_cast<T*>(lmem);
-=======
         T* temp = (T*)lmem;
->>>>>>> 16df774b
 
         // do permutations in parallel (each tx perform a row swap)
         rocblas_int idx1 = piv[tx];
