/************************************************************************
 * Derived from the BSD3-licensed
 * LAPACK routine (version 3.7.0) --
 *     Univ. of Tennessee, Univ. of California Berkeley,
 *     Univ. of Colorado Denver and NAG Ltd..
 *     December 2016
 *
 * Copyright (c) 2019-2021 Advanced Micro Devices, Inc.
 * ***********************************************************************/

#pragma once

#include "auxiliary/rocauxiliary_laswp.hpp"
#include "rocblas.hpp"
#include "rocsolver.h"
#include "rocsolver_small_kernels.hpp"

// number of threads for the iamax reduction kernel
#define IAMAX_THDS 1024
// number of columns at which we switch from panel to general matrix
#define GENERAL_PANEL_SWITCHSIZE 128
// number of threads for the scal+ger kernel
#define SGER_DIMX 128
#define SGER_DIMY 8

/** This kernel executes an optimized scaled rank-update (scal + ger)
    for panel matrices (matrices with less than 128 columns).
    Useful to speedup the factorization of block-columns in getrf **/
template <typename T, typename U>
ROCSOLVER_KERNEL void getf2_scale_update(const rocblas_int m,
                                         const rocblas_int n,
                                         T* pivotval,
                                         U AA,
                                         const rocblas_int shiftA,
                                         const rocblas_int lda,
                                         const rocblas_stride strideA)
{
    // indices
    rocblas_int bid = hipBlockIdx_z;
    rocblas_int tx = hipThreadIdx_x;
    rocblas_int ty = hipThreadIdx_y;
    rocblas_int i = hipBlockIdx_x * hipBlockDim_x + tx;

    // shared data arrays
    T pivot;
    __shared__ T x[SGER_DIMX];
    __shared__ T y[GENERAL_PANEL_SWITCHSIZE];

    // batch instance
    T* A = load_ptr_batch(AA, bid, shiftA + 1 + lda, strideA);
    T* X = load_ptr_batch(AA, bid, shiftA + 1, strideA);
    T* Y = load_ptr_batch(AA, bid, shiftA + lda, strideA);
    pivot = pivotval[bid];

    rocblas_int tyj;

    // read data from global to shared memory
    if(tx == 0)
    {
        for(int j = ty; j < n; j += hipBlockDim_y)
            y[j] = Y[j * lda];
    }
    if(ty == 0 && i < m)
    {
        // scale
        x[tx] = X[i] * pivot;
        X[i] = x[tx];
    }
    __syncthreads();

    // rank update; put computed values back to global memory
    if(i < m)
    {
        for(int j = ty; j < n; j += hipBlockDim_y)
            A[i + j * lda] -= x[tx] * y[j];
    }
}

/** This kernel updates the chosen pivot, checks singularity and
    interchanges rows all at once (pivoting + laswp)**/
template <typename T, typename U>
ROCSOLVER_KERNEL void getf2_check_singularity(const rocblas_int n,
                                              const rocblas_int j,
                                              U AA,
                                              const rocblas_int shiftA,
                                              const rocblas_int lda,
                                              const rocblas_stride strideA,
                                              rocblas_int* ipivA,
                                              const rocblas_int shiftP,
                                              const rocblas_stride strideP,
                                              T* pivot_val,
                                              rocblas_int* pivot_idxA,
                                              rocblas_int* info)
{
    using S = decltype(std::real(T{}));

    const int id = hipBlockIdx_y;
    int tid = hipBlockIdx_x * hipBlockDim_x + hipThreadIdx_x;

    if(tid < n)
    {
        // batch instance
        T* A = load_ptr_batch<T>(AA, id, shiftA, strideA);

        rocblas_int pivot_idx = pivot_idxA[id];
        if(tid == j)
        {
<<<<<<< HEAD
            rocblas_int* ipiv = ipivA + id * strideP + shiftP;
            ipiv[j] = pivot_idx + j; // update pivot index
        }
        if(pivot_idx > 1)
        {
            // swap rows
            T orig = A[j + tid * lda];
            A[j + tid * lda] = A[pivot_idx + j - 1 + tid * lda];
            A[pivot_idx + j - 1 + tid * lda] = orig;
=======
            rocblas_int pivot_idx = pivot_idxA[id];
            if(tid == j)
            {
                rocblas_int* ipiv = ipivA + id * strideP + shiftP;
                ipiv[j] = pivot_idx + j; // update pivot index
            }
            if(pivot_idx > 1)
                swap(A[j + tid * lda], A[pivot_idx + j - 1 + tid * lda]); // swap rows
>>>>>>> 085aa190
        }

        // update info (check singularity)
        if(tid == j)
        {
            if(A[j + j * lda] == 0)
            {
                pivot_val[id] = 1;
                if(info[id] == 0)
                    info[id] = j + 1; // use Fortran 1-based indexing
            }
            else
                pivot_val[id] = S(1) / A[j + j * lda];
        }
    }
}

/** Non-pivoting version **/
template <typename T, typename U>
ROCSOLVER_KERNEL void getf2_npvt_check_singularity(const rocblas_int j,
                                                   U AA,
                                                   const rocblas_int shiftA,
                                                   const rocblas_int lda,
                                                   const rocblas_stride strideA,
                                                   T* pivot_val,
                                                   rocblas_int* info)
{
    using S = decltype(std::real(T{}));

    const int id = hipBlockIdx_y;

    // batch instance
    T* A = load_ptr_batch<T>(AA, id, shiftA, strideA);

    // update info (check singularity)
    if(A[j + j * lda] == 0)
    {
        pivot_val[id] = 1;
        if(info[id] == 0)
            info[id] = j + 1; // use Fortran 1-based indexing
    }
    else
        pivot_val[id] = S(1) / A[j + j * lda];
}

/** This kernel executes an optimized reduction to find the index of the
    maximum element of a given vector (iamax) **/
template <typename T, typename U>
ROCSOLVER_KERNEL void getf2_iamax(const rocblas_int m,
                                  U xx,
                                  const rocblas_int shiftx,
                                  const rocblas_stride stridex,
                                  rocblas_int* pivotidx)
{
    using S = decltype(std::real(T{}));

    // batch instance
    const int bid = hipBlockIdx_y;
    T* x = load_ptr_batch<T>(xx, bid, shiftx, stridex);

    // shared & local memory setup
    __shared__ T sval[IAMAX_THDS];
    __shared__ rocblas_int sidx[IAMAX_THDS];
    T val1, val2;
    rocblas_int pidx;

    // read into shared memory while doing initial step
    // (each thread reduce as many elements as needed to cover the original array)
    rocblas_int tid = hipThreadIdx_x;
    rocblas_int bdim = hipBlockDim_x;
    val1 = 0;
    pidx = 1;
    for(unsigned int i = tid; i < m; i += bdim)
    {
        val2 = x[i];
        if(aabs<S>(val1) < aabs<S>(val2))
        {
            val1 = val2;
            pidx = i + 1; //add one to make it 1-based index
        }
    }
    sval[tid] = val1;
    sidx[tid] = pidx;
    __syncthreads();

    /** <========= Next do the reduction on the shared memory array =========>
        (We need to execute the for loop
            for(j = IAMAX_THDS; j > 0; j>>=1)
        to have half of the active threads at each step
        reducing two elements in the shared array.
        As IAMAX_THDS is fixed to 1024, we can unroll the loop manually) **/

    if(tid < 512)
    {
        val1 = sval[tid];
        val2 = sval[tid + 512];
        if(aabs<S>(val1) < aabs<S>(val2))
        {
            sval[tid] = val2;
            sidx[tid] = sidx[tid + 512];
        }
    }
    __syncthreads();

    if(tid < 256)
    {
        val1 = sval[tid];
        val2 = sval[tid + 256];
        if(aabs<S>(val1) < aabs<S>(val2))
        {
            sval[tid] = val2;
            sidx[tid] = sidx[tid + 256];
        }
    }
    __syncthreads();

    if(tid < 128)
    {
        val1 = sval[tid];
        val2 = sval[tid + 128];
        if(aabs<S>(val1) < aabs<S>(val2))
        {
            sval[tid] = val2;
            sidx[tid] = sidx[tid + 128];
        }
    }
    __syncthreads();

    // from this point, as all the active threads will form a single wavefront
    // and work in lock-step, there is no need for synchronizations and barriers
    if(tid < 64)
    {
        val1 = sval[tid];
        val2 = sval[tid + 64];
        if(aabs<S>(val1) < aabs<S>(val2))
        {
            sval[tid] = val2;
            sidx[tid] = sidx[tid + 64];
        }
        val1 = sval[tid];
        val2 = sval[tid + 32];
        if(aabs<S>(val1) < aabs<S>(val2))
        {
            sval[tid] = val2;
            sidx[tid] = sidx[tid + 32];
        }
        val1 = sval[tid];
        val2 = sval[tid + 16];
        if(aabs<S>(val1) < aabs<S>(val2))
        {
            sval[tid] = val2;
            sidx[tid] = sidx[tid + 16];
        }
        val1 = sval[tid];
        val2 = sval[tid + 8];
        if(aabs<S>(val1) < aabs<S>(val2))
        {
            sval[tid] = val2;
            sidx[tid] = sidx[tid + 8];
        }
        val1 = sval[tid];
        val2 = sval[tid + 4];
        if(aabs<S>(val1) < aabs<S>(val2))
        {
            sval[tid] = val2;
            sidx[tid] = sidx[tid + 4];
        }
        val1 = sval[tid];
        val2 = sval[tid + 2];
        if(aabs<S>(val1) < aabs<S>(val2))
        {
            sval[tid] = val2;
            sidx[tid] = sidx[tid + 2];
        }
        val1 = sval[tid];
        val2 = sval[tid + 1];
        if(aabs<S>(val1) < aabs<S>(val2))
        {
            sval[tid] = val2;
            sidx[tid] = sidx[tid + 1];
        }
    }

    // write results back to global memory
    // (after the reduction, the maximum of the elements is in sval[0] and sidx[0])
    if(tid == 0)
        pivotidx[bid] = sidx[0];
}

/** Return the sizes of the different workspace arrays **/
template <bool ISBATCHED, typename T>
void rocsolver_getf2_getMemorySize(const rocblas_int m,
                                   const rocblas_int n,
                                   const bool pivot,
                                   const rocblas_int batch_count,
                                   size_t* size_scalars,
                                   size_t* size_pivotval,
                                   size_t* size_pivotidx)
{
    // if quick return no workspace needed
    if(m == 0 || n == 0 || batch_count == 0)
    {
        *size_scalars = 0;
        *size_pivotval = 0;
        *size_pivotidx = 0;
        return;
    }

#ifdef OPTIMAL
    // if using optimized algorithm for small sizes, no workspace needed
    if(n <= GETF2_MAX_COLS && m <= GETF2_MAX_THDS)
    {
        *size_scalars = 0;
        *size_pivotval = 0;
        *size_pivotidx = 0;
        return;
    }
#endif

    // for scalars
    *size_scalars = sizeof(T) * 3;

    // for pivot values
    *size_pivotval = sizeof(T) * batch_count;

    // for pivot indices
    *size_pivotidx = pivot ? sizeof(rocblas_int) * batch_count : 0;
}

/** argument checking **/
template <typename T>
rocblas_status rocsolver_getf2_getrf_argCheck(rocblas_handle handle,
                                              const rocblas_int m,
                                              const rocblas_int n,
                                              const rocblas_int lda,
                                              T A,
                                              rocblas_int* ipiv,
                                              rocblas_int* info,
                                              const bool pivot,
                                              const rocblas_int batch_count = 1)
{
    // order is important for unit tests:

    // 1. invalid/non-supported values
    // N/A

    // 2. invalid size
    if(m < 0 || n < 0 || lda < m || batch_count < 0)
        return rocblas_status_invalid_size;

    // skip pointer check if querying memory size
    if(rocblas_is_device_memory_size_query(handle))
        return rocblas_status_continue;

    // 3. invalid pointers
    if((m * n && !A) || (m * n && pivot && !ipiv) || (batch_count && !info))
        return rocblas_status_invalid_pointer;

    return rocblas_status_continue;
}

template <bool ISBATCHED, typename T, typename U>
rocblas_status rocsolver_getf2_template(rocblas_handle handle,
                                        const rocblas_int m,
                                        const rocblas_int n,
                                        U A,
                                        const rocblas_int shiftA,
                                        const rocblas_int lda,
                                        const rocblas_stride strideA,
                                        rocblas_int* ipiv,
                                        const rocblas_int shiftP,
                                        const rocblas_stride strideP,
                                        rocblas_int* info,
                                        const rocblas_int batch_count,
                                        T* scalars,
                                        T* pivotval,
                                        rocblas_int* pivotidx,
                                        const bool pivot)
{
    ROCSOLVER_ENTER("getf2", "m:", m, "n:", n, "shiftA:", shiftA, "lda:", lda, "shiftP:", shiftP,
                    "bc:", batch_count);

    // quick return if zero instances in batch
    if(batch_count == 0)
        return rocblas_status_success;

    hipStream_t stream;
    rocblas_get_stream(handle, &stream);

    rocblas_int blocksReset = (batch_count - 1) / BLOCKSIZE + 1;
    dim3 gridReset(blocksReset, 1, 1);
    dim3 threadsReset(BLOCKSIZE, 1, 1);
    rocblas_int dim = min(m, n); // total number of pivots

    // info=0 (starting with a nonsingular matrix)
    hipLaunchKernelGGL(reset_info, gridReset, threadsReset, 0, stream, info, batch_count, 0);

    // quick return if no dimensions
    if(m == 0 || n == 0)
        return rocblas_status_success;

#ifdef OPTIMAL
    // Use optimized LU factorization for the right sizes
    if(n <= GETF2_MAX_COLS && m <= GETF2_MAX_THDS)
        return getf2_run_small<T>(handle, m, n, A, shiftA, lda, strideA, ipiv, shiftP, strideP,
                                  info, batch_count, pivot);
#endif

    // everything must be executed with scalars on the device
    rocblas_pointer_mode old_mode;
    rocblas_get_pointer_mode(handle, &old_mode);
    rocblas_set_pointer_mode(handle, rocblas_pointer_mode_device);

    // prepare kernels
    rocblas_int blocksx;
    dim3 grid, threads;
    dim3 gridMax(1, batch_count, 1);
    dim3 threadsMax(IAMAX_THDS, 1, 1);
    rocblas_int blocksPivot = pivot ? (n - 1) / LASWP_BLOCKSIZE + 1 : 1;
    dim3 gridPivot(blocksPivot, batch_count, 1);
    dim3 threadsPivot((pivot ? LASWP_BLOCKSIZE : 1), 1, 1);

    for(rocblas_int j = 0; j < dim; ++j)
    {
        if(pivot)
        {
            // find pivot. Use Fortran 1-based indexing (to follow LAPACK)
            hipLaunchKernelGGL((getf2_iamax<T>), gridMax, threadsMax, 0, stream, m - j, A,
                               shiftA + idx2D(j, j, lda), strideA, pivotidx);

            // adjust pivot indices, apply row interchanges and check singularity
            hipLaunchKernelGGL(getf2_check_singularity<T>, gridPivot, threadsPivot, 0, stream, n, j,
                               A, shiftA, lda, strideA, ipiv, shiftP, strideP, pivotval, pivotidx,
                               info);
        }
        else
            // check singularity
            hipLaunchKernelGGL(getf2_npvt_check_singularity<T>, gridPivot, threadsPivot, 0, stream,
                               j, A, shiftA, lda, strideA, pivotval, info);

        if(n - j - 1 > GENERAL_PANEL_SWITCHSIZE) //if working with a general matrix:
        {
            // Scale J'th column
            rocblasCall_scal<T>(handle, m - j - 1, pivotval, 1, A, shiftA + idx2D(j + 1, j, lda), 1,
                                strideA, batch_count);

            // update trailing submatrix
            if(j < dim - 1)
            {
                rocblasCall_ger<false, T>(
                    handle, m - j - 1, n - j - 1, scalars, 0, A, shiftA + idx2D(j + 1, j, lda), 1,
                    strideA, A, shiftA + idx2D(j, j + 1, lda), lda, strideA, A,
                    shiftA + idx2D(j + 1, j + 1, lda), lda, strideA, batch_count, nullptr);
            }
        }
        else //if working with a panel matrix
        {
            blocksx = (m - j - 2) / SGER_DIMX + 1;
            grid = dim3(blocksx, 1, batch_count);
            threads = dim3(SGER_DIMX, SGER_DIMY, 1);

            // scale and update panel trailing matrix with local function
            hipLaunchKernelGGL((getf2_scale_update<T>), grid, threads, 0, stream, m - j - 1,
                               n - j - 1, pivotval, A, shiftA + idx2D(j, j, lda), lda, strideA);
        }
    }

    rocblas_set_pointer_mode(handle, old_mode);
    return rocblas_status_success;
}<|MERGE_RESOLUTION|>--- conflicted
+++ resolved
@@ -105,27 +105,11 @@
         rocblas_int pivot_idx = pivot_idxA[id];
         if(tid == j)
         {
-<<<<<<< HEAD
             rocblas_int* ipiv = ipivA + id * strideP + shiftP;
             ipiv[j] = pivot_idx + j; // update pivot index
         }
         if(pivot_idx > 1)
-        {
-            // swap rows
-            T orig = A[j + tid * lda];
-            A[j + tid * lda] = A[pivot_idx + j - 1 + tid * lda];
-            A[pivot_idx + j - 1 + tid * lda] = orig;
-=======
-            rocblas_int pivot_idx = pivot_idxA[id];
-            if(tid == j)
-            {
-                rocblas_int* ipiv = ipivA + id * strideP + shiftP;
-                ipiv[j] = pivot_idx + j; // update pivot index
-            }
-            if(pivot_idx > 1)
-                swap(A[j + tid * lda], A[pivot_idx + j - 1 + tid * lda]); // swap rows
->>>>>>> 085aa190
-        }
+            swap(A[j + tid * lda], A[pivot_idx + j - 1 + tid * lda]); // swap rows
 
         // update info (check singularity)
         if(tid == j)
