--- conflicted
+++ resolved
@@ -62,8 +62,6 @@
     ROCSOLVER_ENTER("lauum", "uplo:", uplo, "n:", n, "shiftA:", shiftA, "lda:", lda,
                     "strideA:", strideA, "bc:", batch_count);
 
-    using S = decltype(std::real(T{}));
-
     // quick return
     if(n == 0 || batch_count == 0)
         return rocblas_status_success;
@@ -71,29 +69,15 @@
     hipStream_t stream;
     rocblas_get_stream(handle, &stream);
 
-    // everything must be executed with scalars on the host
-    rocblas_pointer_mode old_mode;
-    rocblas_get_pointer_mode(handle, &old_mode);
-    rocblas_set_pointer_mode(handle, rocblas_pointer_mode_host);
-
     rocblas_int strideW = n * n;
     rocblas_int blocks = (n - 1) / BS2 + 1;
     dim3 grid(blocks, blocks, batch_count);
     dim3 threads(BS2, BS2);
-    S one = 1;
-    S zero = 0;
-
-<<<<<<< HEAD
-    rocblas_operation transW
-        = (uplo == rocblas_fill_upper) ? rocblas_operation_transpose : rocblas_operation_none;
+    T one = 1;
+    T zero = 0;
 
     // put the triangular factor of interest in work
-    ROCSOLVER_LAUNCH_KERNEL(set_zero<T>, grid, threads, 0, stream, n, n, work, 0, n, strideW, uplo);
-    ROCSOLVER_LAUNCH_KERNEL(copy_trans_mat<T>, grid, threads, 0, stream, transW, n, n, A, shiftA,
-                            lda, strideA, work, 0, n, strideW, no_mask{}, uplo);
-=======
-    // put the triangular factor of interest in work
-    ROCSOLVER_LAUNCH_KERNEL(set_zero<T>, grid, threads, 0, stream, n, n, work, 0, n, strideW, uplo);
+    ROCSOLVER_LAUNCH_KERNEL(set_zero<T>, grid, threads, 0, stream, n, n, work, 0, n, strideW);
     ROCSOLVER_LAUNCH_KERNEL(copy_mat<T>, grid, threads, 0, stream, n, n, A, shiftA, lda, strideA,
                             work, 0, n, strideW, no_mask{}, uplo);
 
@@ -103,12 +87,10 @@
     rocblasCall_trmm<false, true, T>(handle, side, uplo, rocblas_operation_conjugate_transpose,
                                      rocblas_diagonal_non_unit, n, n, &one, 0, A, shiftA, lda,
                                      strideA, work, 0, n, strideW, batch_count);
->>>>>>> 5dc9c9b3
 
-    // work = work * work' or work = work' * work
-    rocblasCall_syrk_herk<false, T>(handle, uplo, rocblas_operation_conjugate_transpose, n, n, &one,
-                                    work, 0, n, strideW, &zero, A, shiftA, lda, strideA, batch_count);
+    // copy the new factor into the relevant triangle of A leaving the rest untouched
+    ROCSOLVER_LAUNCH_KERNEL(copy_mat<T>, grid, threads, 0, stream, n, n, work, 0, n, strideW, A,
+                            shiftA, lda, strideA, no_mask{}, uplo);
 
-    rocblas_set_pointer_mode(handle, old_mode);
     return rocblas_status_success;
 }