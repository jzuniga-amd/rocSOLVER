/* ************************************************************************
 * Copyright (c) 2016-2022 Advanced Micro Devices, Inc.
 * ************************************************************************ */

#pragma once

#include <cmath>
#include <complex>
#include <exception>
#include <new>
#include <type_traits>

#include <hip/hip_runtime.h>
#include <rocblas/rocblas.h>
#include <rocsolver/rocsolver.h>

#define ROCSOLVER_ROCBLAS_HAS_F8_DATATYPES \
    (ROCBLAS_VERSION_MAJOR >= 4 || (ROCBLAS_VERSION_MAJOR == 3 && ROCBLAS_VERSION_MINOR >= 1))

#pragma STDC CX_LIMITED_RANGE ON

// half vectors
typedef rocblas_half rocblas_half8 __attribute__((ext_vector_type(8)));
typedef rocblas_half rocblas_half2 __attribute__((ext_vector_type(2)));

#ifndef ROCSOLVER_CLIENTS_TEST
extern "C" __device__ rocblas_half2 llvm_fma_v2f16(rocblas_half2,
                                                   rocblas_half2,
                                                   rocblas_half2) __asm("llvm.fma.v2f16");

__device__ inline rocblas_half2
    rocblas_fmadd_half2(rocblas_half2 multiplier, rocblas_half2 multiplicand, rocblas_half2 addend)
{
    return llvm_fma_v2f16(multiplier, multiplicand, addend);
}

// Conjugate a value. For most types, simply return argument; for
// rocblas_float_complex and rocblas_double_complex, return std::conj(z)
template <typename T, std::enable_if_t<!rocblas_is_complex<T>, int> = 0>
__device__ __host__ inline T conj(const T& z)
{
    return z;
}

template <typename T, std::enable_if_t<rocblas_is_complex<T>, int> = 0>
__device__ __host__ inline T conj(const T& z)
{
    return std::conj(z);
}

// Load a scalar. If the argument is a pointer, dereference it; otherwise copy
// it. Allows the same kernels to be used for host and device scalars.

// For host scalars
template <typename T>
__forceinline__ __device__ __host__ T load_scalar(T x)
{
    return x;
}

// For device scalars
template <typename T>
__forceinline__ __device__ __host__ T load_scalar(const T* xp)
{
    return *xp;
}

// For rocblas_half2, we broadcast a fp16 across two halves
template <>
__forceinline__ __device__ __host__ rocblas_half2 load_scalar(const rocblas_half2* xp)
{
    auto x = *reinterpret_cast<const rocblas_half*>(xp);
    return {x, x};
}

// Load a batched scalar. This only works on the device. Used for batched
// functions which may pass an array of scalars rather than a single scalar.

// For device side array of scalars
template <typename T>
__forceinline__ __device__ __host__ T load_scalar(T* x, rocblas_int idx, rocblas_int inc)
{
    return x[idx * inc];
}

// Overload for single scalar value
template <typename T>
__forceinline__ __device__ __host__ T load_scalar(T x, rocblas_int idx, rocblas_int inc)
{
    return x;
}

// Load a pointer from a batch. If the argument is a T**, use block to index it
// and add the offset, if the argument is a T*, add block * stride to pointer
// and add offset.

// For device array of device pointers

// For device pointers
template <typename T>
__forceinline__ __device__ __host__ T*
    load_ptr_batch(T* p, rocblas_int block, ptrdiff_t offset, rocblas_stride stride)
{
    return p + block * stride + offset;
}

// For device array of device pointers
template <typename T>
__forceinline__ __device__ __host__ T*
    load_ptr_batch(T* const* p, rocblas_int block, ptrdiff_t offset, rocblas_stride stride)
{
    return p[block] + offset;
}

template <typename T>
__forceinline__ __device__ __host__ T*
    load_ptr_batch(T** p, rocblas_int block, ptrdiff_t offset, rocblas_stride stride)
{
    return p[block] + offset;
}
/*
// Helper for batched functions with temporary memory, currently just trsm and
// trsv. Copys addresses to array of pointers for batched versions.
template <typename T>
ROCSOLVER_KERNEL void setup_batched_array_kernel(T* src, rocblas_stride src_stride, T* dst[])
{
    dst[hipBlockIdx_x] = src + hipBlockIdx_x * src_stride;
}

template <rocblas_int BLOCK, typename T>
void setup_batched_array(hipStream_t stream,
                         T* src,
                         rocblas_stride src_stride,
                         T* dst[],
                         rocblas_int batch_count)
{
    dim3 grid(batch_count);
    dim3 threads(BLOCK);

    hipLaunchKernelGGL(setup_batched_array_kernel<T>, grid, threads, 0, stream, src, src_stride, dst);
}

template <typename T>
ROCSOLVER_KERNEL void setup_device_pointer_array_kernel(T* src,
                                                  rocblas_stride src_stride,
                                                  T* dst[],
                                                  rocblas_int batch_count)
{
    ptrdiff_t tid = hipBlockIdx_x * hipBlockDim_x + hipThreadIdx_x;
    if(tid < batch_count)
        dst[tid] = src + tid * src_stride;
}

template <typename T>
void setup_device_pointer_array(hipStream_t stream,
                                T* src,
                                rocblas_stride src_stride,
                                T* dst[],
                                rocblas_int batch_count)
{
    int NB = 256;
    dim3 grid((batch_count - 1) / NB + 1);
    dim3 threads(NB);
    hipLaunchKernelGGL(setup_device_pointer_array_kernel<T>, grid, threads, 0, stream, src,
                       src_stride, dst, batch_count);
}
*/
#endif // ROCSOLVER_CLIENTS_TEST

inline bool isAligned(const void* pointer, size_t byte_count)
{
    return reinterpret_cast<uintptr_t>(pointer) % byte_count == 0;
}

// clang-format off
// // return letter N,T,C in place of rocblas_operation enum
// constexpr char rocblas_transpose_letter(rocblas_operation trans)
// {
//     switch(trans)
//     {
//     case rocblas_operation_none:                return 'N';
//     case rocblas_operation_transpose:           return 'T';
//     case rocblas_operation_conjugate_transpose: return 'C';
//     }
//     return ' ';
// }

// // return letter L, R, B in place of rocblas_side enum
// constexpr char rocblas_side_letter(rocblas_side side)
// {
//     switch(side)
//     {
//     case rocblas_side_left:  return 'L';
//     case rocblas_side_right: return 'R';
//     case rocblas_side_both:  return 'B';
//     }
//     return ' ';
// }

// // return letter U, L, B in place of rocblas_fill enum
// constexpr char rocblas_fill_letter(rocblas_fill fill)
// {
//     switch(fill)
//     {
//     case rocblas_fill_upper: return 'U';
//     case rocblas_fill_lower: return 'L';
//     case rocblas_fill_full:  return 'F';
//     }
//     return ' ';
// }

// // return letter N, U in place of rocblas_diagonal enum
// constexpr char rocblas_diag_letter(rocblas_diagonal diag)
// {
//     switch(diag)
//     {
//     case rocblas_diagonal_non_unit: return 'N';
//     case rocblas_diagonal_unit:     return 'U';
//     }
//     return ' ';
// }

// return precision string for rocblas_datatype
constexpr const char* rocblas_datatype_string(rocblas_datatype type)
{
    switch(type)
    {
    case rocblas_datatype_f16_r:   return "f16_r";
    case rocblas_datatype_f32_r:   return "f32_r";
    case rocblas_datatype_f64_r:   return "f64_r";
    case rocblas_datatype_f16_c:   return "f16_c";
    case rocblas_datatype_f32_c:   return "f32_c";
    case rocblas_datatype_f64_c:   return "f64_c";
    case rocblas_datatype_i8_r:    return "i8_r";
    case rocblas_datatype_u8_r:    return "u8_r";
    case rocblas_datatype_i32_r:   return "i32_r";
    case rocblas_datatype_u32_r:   return "u32_r";
    case rocblas_datatype_i8_c:    return "i8_c";
    case rocblas_datatype_u8_c:    return "u8_c";
    case rocblas_datatype_i32_c:   return "i32_c";
    case rocblas_datatype_u32_c:   return "u32_c";
    case rocblas_datatype_bf16_r:  return "bf16_r";
    case rocblas_datatype_bf16_c:  return "bf16_c";
    case rocblas_datatype_f8_r:    return "f8_r";
    case rocblas_datatype_bf8_r:   return "bf8_r";
    case rocblas_datatype_invalid: return "invalid";
#if ROCSOLVER_ROCBLAS_HAS_F8_DATATYPES
    case rocblas_datatype_f8_r:    return "f8_r";
    case rocblas_datatype_bf8_r:   return "bf8_r";
#endif
    }
    return "invalid";
}

// return sizeof rocblas_datatype
constexpr size_t rocblas_sizeof_datatype(rocblas_datatype type)
{
    switch(type)
    {
    case rocblas_datatype_f16_r:   return 2;
    case rocblas_datatype_f32_r:   return 4;
    case rocblas_datatype_f64_r:   return 8;
    case rocblas_datatype_f16_c:   return 4;
    case rocblas_datatype_f32_c:   return 8;
    case rocblas_datatype_f64_c:   return 16;
    case rocblas_datatype_i8_r:    return 1;
    case rocblas_datatype_u8_r:    return 1;
    case rocblas_datatype_i32_r:   return 4;
    case rocblas_datatype_u32_r:   return 4;
    case rocblas_datatype_i8_c:    return 2;
    case rocblas_datatype_u8_c:    return 2;
    case rocblas_datatype_i32_c:   return 8;
    case rocblas_datatype_u32_c:   return 8;
    case rocblas_datatype_bf16_r:  return 2;
    case rocblas_datatype_bf16_c:  return 4;
    case rocblas_datatype_invalid: return 4;
<<<<<<< HEAD
    case rocblas_datatype_f8_r:    return 1;
    case rocblas_datatype_bf8_r:   return 1;
=======
#if ROCSOLVER_ROCBLAS_HAS_F8_DATATYPES
    case rocblas_datatype_f8_r:    return 1;
    case rocblas_datatype_bf8_r:   return 1;
#endif
>>>>>>> 0fdcedc8
    }
    return 0;
}

// return rocblas_datatype from type
template <typename> static constexpr rocblas_datatype rocblas_datatype_from_type     = rocblas_datatype_invalid;
template <> static constexpr auto rocblas_datatype_from_type<rocblas_half>           = rocblas_datatype_f16_r;
template <> static constexpr auto rocblas_datatype_from_type<float>                  = rocblas_datatype_f32_r;
template <> static constexpr auto rocblas_datatype_from_type<double>                 = rocblas_datatype_f64_r;
template <> static constexpr auto rocblas_datatype_from_type<rocblas_float_complex>  = rocblas_datatype_f32_c;
template <> static constexpr auto rocblas_datatype_from_type<rocblas_double_complex> = rocblas_datatype_f64_c;
template <> static constexpr auto rocblas_datatype_from_type<int8_t>                 = rocblas_datatype_i8_r;
template <> static constexpr auto rocblas_datatype_from_type<uint8_t>                = rocblas_datatype_u8_r;
template <> static constexpr auto rocblas_datatype_from_type<int32_t>                = rocblas_datatype_i32_r;
template <> static constexpr auto rocblas_datatype_from_type<uint32_t>               = rocblas_datatype_u32_r;
template <> static constexpr auto rocblas_datatype_from_type<rocblas_bfloat16>       = rocblas_datatype_bf16_r;
#if ROCSOLVER_ROCBLAS_HAS_F8_DATATYPES
template <> static constexpr auto rocblas_datatype_from_type<rocblas_f8>             = rocblas_datatype_f8_r;
template <> static constexpr auto rocblas_datatype_from_type<rocblas_bf8>            = rocblas_datatype_bf8_r;
#endif

// return precision string for data type
template <typename> static constexpr char rocblas_precision_string                [] = "invalid";
template <> static constexpr char rocblas_precision_string<rocblas_bfloat16      >[] = "bf16_r";
template <> static constexpr char rocblas_precision_string<rocblas_half          >[] = "f16_r";
template <> static constexpr char rocblas_precision_string<float                 >[] = "f32_r";
template <> static constexpr char rocblas_precision_string<double                >[] = "f64_r";
template <> static constexpr char rocblas_precision_string<int8_t                >[] = "i8_r";
template <> static constexpr char rocblas_precision_string<uint8_t               >[] = "u8_r";
template <> static constexpr char rocblas_precision_string<int32_t               >[] = "i32_r";
template <> static constexpr char rocblas_precision_string<uint32_t              >[] = "u32_r";
template <> static constexpr char rocblas_precision_string<rocblas_float_complex >[] = "f32_c";
template <> static constexpr char rocblas_precision_string<rocblas_double_complex>[] = "f64_c";
#if 0 // Not implemented
template <> static constexpr char rocblas_precision_string<rocblas_half_complex  >[] = "f16_c";
template <> static constexpr char rocblas_precision_string<rocblas_i8_complex    >[] = "i8_c";
template <> static constexpr char rocblas_precision_string<rocblas_u8_complex    >[] = "u8_c";
template <> static constexpr char rocblas_precision_string<rocblas_i32_complex   >[] = "i32_c";
template <> static constexpr char rocblas_precision_string<rocblas_u32_complex   >[] = "u32_c";
#if ROCSOLVER_ROCBLAS_HAS_F8_DATATYPES
template <> static constexpr char rocblas_precision_string<rocblas_f8            >[] = "f8_r";
template <> static constexpr char rocblas_precision_string<rocblas_bf8           >[] = "bf8_r";
#endif
#endif

// clang-format on

/*******************************************************************************
 * \brief convert hipError_t to rocblas_status
 * TODO - enumerate library calls to hip runtime, enumerate possible errors from
 *those calls
 ******************************************************************************/
constexpr rocblas_status get_rocblas_status_for_hip_status(hipError_t status)
{
    switch(status)
    {
    // success
    case hipSuccess: return rocblas_status_success;

    // internal hip memory allocation
    case hipErrorMemoryAllocation:
    case hipErrorLaunchOutOfResources: return rocblas_status_memory_error;

    // user-allocated hip memory
    case hipErrorInvalidDevicePointer: // hip memory
        return rocblas_status_invalid_pointer;

    // user-allocated device, stream, event
    case hipErrorInvalidDevice:
    case hipErrorInvalidResourceHandle: return rocblas_status_invalid_handle;

    // library using hip incorrectly
    case hipErrorInvalidValue: return rocblas_status_internal_error;

    // hip runtime failing
    case hipErrorNoDevice: // no hip devices
    case hipErrorUnknown:
    default: return rocblas_status_internal_error;
    }
}

// Absolute value
template <typename T, std::enable_if_t<!rocblas_is_complex<T>, int> = 0>
__device__ __host__ inline T rocblas_abs(T x)
{
    return x < 0 ? -x : x;
}

// For complex, we have defined a __device__ __host__ compatible std::abs
template <typename T, std::enable_if_t<rocblas_is_complex<T>, int> = 0>
__device__ __host__ inline auto rocblas_abs(T x)
{
    return std::abs(x);
}

// rocblas_bfloat16 is handled specially
__device__ __host__ inline rocblas_bfloat16 rocblas_abs(rocblas_bfloat16 x)
{
    x.data &= 0x7fff;
    return x;
}

// rocblas_half
__device__ __host__ inline rocblas_half rocblas_abs(rocblas_half x)
{
    union
    {
        rocblas_half x;
        uint16_t data;
    } t = {x};
    t.data &= 0x7fff;
    return t.x;
}

// Get base types from complex types.
template <typename T, typename = void>
struct rocblas_real_t_impl
{
    using type = T;
};

template <typename T>
struct rocblas_real_t_impl<T, std::enable_if_t<rocblas_is_complex<T>>>
{
    using type = decltype(std::real(T{}));
};

template <typename T>
struct rocblas_real_t_impl<std::complex<T>>
{
    using type = T;
};

template <typename T>
using real_t = typename rocblas_real_t_impl<T>::type;

// Output rocblas_half value
inline std::ostream& operator<<(std::ostream& os, rocblas_half x)
{
    return os << float(x);
}

// Convert the current C++ exception to rocblas_status
// This allows extern "C" functions to return this function in a catch(...)
// block while converting all C++ exceptions to an equivalent rocblas_status
// here
inline rocblas_status exception_to_rocblas_status(std::exception_ptr e = std::current_exception())
try
{
    if(e)
        std::rethrow_exception(e);
    return rocblas_status_success;
}
catch(const rocblas_status& status)
{
    return status;
}
catch(const std::bad_alloc&)
{
    return rocblas_status_memory_error;
}
catch(...)
{
    return rocblas_status_internal_error;
}

#undef ROCSOLVER_ROCBLAS_HAS_F8_DATATYPES<|MERGE_RESOLUTION|>--- conflicted
+++ resolved
@@ -241,8 +241,6 @@
     case rocblas_datatype_u32_c:   return "u32_c";
     case rocblas_datatype_bf16_r:  return "bf16_r";
     case rocblas_datatype_bf16_c:  return "bf16_c";
-    case rocblas_datatype_f8_r:    return "f8_r";
-    case rocblas_datatype_bf8_r:   return "bf8_r";
     case rocblas_datatype_invalid: return "invalid";
 #if ROCSOLVER_ROCBLAS_HAS_F8_DATATYPES
     case rocblas_datatype_f8_r:    return "f8_r";
@@ -274,15 +272,10 @@
     case rocblas_datatype_bf16_r:  return 2;
     case rocblas_datatype_bf16_c:  return 4;
     case rocblas_datatype_invalid: return 4;
-<<<<<<< HEAD
-    case rocblas_datatype_f8_r:    return 1;
-    case rocblas_datatype_bf8_r:   return 1;
-=======
 #if ROCSOLVER_ROCBLAS_HAS_F8_DATATYPES
     case rocblas_datatype_f8_r:    return 1;
     case rocblas_datatype_bf8_r:   return 1;
 #endif
->>>>>>> 0fdcedc8
     }
     return 0;
 }
